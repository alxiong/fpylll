--- conflicted
+++ resolved
@@ -1,12 +1,7 @@
 # -*- coding: utf-8 -*-
 
-<<<<<<< HEAD
-from integer_matrix cimport IntegerMatrix
-from decl cimport mat_gso_core_t, fplll_mat_gso_data_type_t, fplll_mat_gso_alg_type_t
-=======
 from .integer_matrix cimport IntegerMatrix
-from .decl cimport mat_gso_core_t, fplll_gso_type_t
->>>>>>> b1004c28
+from .decl cimport mat_gso_core_t, fplll_mat_gso_data_type_t, fplll_mat_gso_alg_type_t
 
 cdef class MatGSO:
     cdef fplll_mat_gso_data_type_t _type
