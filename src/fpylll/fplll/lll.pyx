--- conflicted
+++ resolved
@@ -7,29 +7,6 @@
 
 from fpylll.gmp.mpz cimport mpz_t
 from fpylll.mpfr.mpfr cimport mpfr_t
-<<<<<<< HEAD
-from integer_matrix cimport IntegerMatrix
-
-from fplll cimport LLL_VERBOSE
-from fplll cimport LLL_EARLY_RED
-from fplll cimport LLL_SIEGEL
-from fplll cimport LLL_DEFAULT
-
-from fplll cimport LLLMethod, LLL_DEF_ETA, LLL_DEF_DELTA
-from fplll cimport LM_WRAPPER, LM_PROVED, LM_HEURISTIC, LM_FAST
-from fplll cimport FT_DEFAULT, FT_DOUBLE, FT_LONG_DOUBLE, FT_DD, FT_QD
-from fplll cimport ZT_MPZ
-
-from fplll cimport dpe_t
-from fplll cimport Z_NR, FP_NR
-from fplll cimport lll_reduction as lll_reduction_c
-from fplll cimport RED_SUCCESS
-from fplll cimport MatGSOInterface as MatGSOInterface_c
-from fplll cimport LLLReduction as LLLReduction_c
-from fplll cimport get_red_status_str
-from fplll cimport is_lll_reduced
-from fplll cimport FloatType
-=======
 from .integer_matrix cimport IntegerMatrix
 
 from .fplll cimport LLL_VERBOSE
@@ -46,34 +23,24 @@
 from .fplll cimport Z_NR, FP_NR
 from .fplll cimport lll_reduction as lll_reduction_c
 from .fplll cimport RED_SUCCESS
-from .fplll cimport MatGSO as MatGSO_c
+from .fplll cimport MatGSOInterface as MatGSOInterface_c
 from .fplll cimport LLLReduction as LLLReduction_c
 from .fplll cimport get_red_status_str
 from .fplll cimport is_lll_reduced
 from .fplll cimport FloatType
->>>>>>> b1004c28
 
 from fpylll.util cimport check_float_type, check_delta, check_eta, check_precision
 from fpylll.util import ReductionError
 
-<<<<<<< HEAD
-from decl cimport d_t, ld_t
-from decl cimport mat_gso_mpz_d, mat_gso_mpz_ld, mat_gso_mpz_dpe, mat_gso_mpz_mpfr
-from decl cimport mat_gso_long_d, mat_gso_long_ld, mat_gso_long_dpe, mat_gso_long_mpfr
-
-IF HAVE_QD:
-    from decl cimport mat_gso_mpz_dd, mat_gso_mpz_qd, mat_gso_long_dd, mat_gso_long_qd, dd_t, qd_t
-=======
 from .decl cimport d_t
-from .decl cimport gso_mpz_d, gso_mpz_ld, gso_mpz_dpe, gso_mpz_mpfr
-from .decl cimport gso_long_d, gso_long_ld, gso_long_dpe, gso_long_mpfr
+from .decl cimport mat_gso_mpz_d, mat_gso_mpz_ld, mat_gso_mpz_dpe, mat_gso_mpz_mpfr
+from .decl cimport mat_gso_long_d, mat_gso_long_ld, mat_gso_long_dpe, mat_gso_long_mpfr
 
 IF HAVE_LONG_DOUBLE:
     from .decl cimport ld_t
 
 IF HAVE_QD:
-    from .decl cimport gso_mpz_dd, gso_mpz_qd, gso_long_dd, gso_long_qd, dd_t, qd_t
->>>>>>> b1004c28
+    from .decl cimport mat_gso_mpz_dd, mat_gso_mpz_qd, mat_gso_long_dd, mat_gso_long_qd, dd_t, qd_t
 
 from .wrapper import Wrapper
 
@@ -102,31 +69,19 @@
         check_delta(delta)
         check_eta(eta)
 
-<<<<<<< HEAD
         cdef MatGSOInterface_c[Z_NR[mpz_t], FP_NR[d_t]]  *m_mpz_double
-        cdef MatGSOInterface_c[Z_NR[mpz_t], FP_NR[ld_t]] *m_mpz_ld
+        IF HAVE_LONG_DOUBLE:
+            cdef MatGSOInterface_c[Z_NR[mpz_t], FP_NR[ld_t]] *m_mpz_ld
         cdef MatGSOInterface_c[Z_NR[mpz_t], FP_NR[dpe_t]] *m_mpz_dpe
-=======
-        cdef MatGSO_c[Z_NR[mpz_t], FP_NR[d_t]]  *m_mpz_double
-        IF HAVE_LONG_DOUBLE:
-            cdef MatGSO_c[Z_NR[mpz_t], FP_NR[ld_t]] *m_mpz_ld
-        cdef MatGSO_c[Z_NR[mpz_t], FP_NR[dpe_t]] *m_mpz_dpe
->>>>>>> b1004c28
         IF HAVE_QD:
             cdef MatGSOInterface_c[Z_NR[mpz_t], FP_NR[dd_t]] *m_mpz_dd
             cdef MatGSOInterface_c[Z_NR[mpz_t], FP_NR[qd_t]] *m_mpz_qd
         cdef MatGSOInterface_c[Z_NR[mpz_t], FP_NR[mpfr_t]]  *m_mpz_mpfr
 
-<<<<<<< HEAD
         cdef MatGSOInterface_c[Z_NR[long], FP_NR[d_t]]  *m_long_double
-        cdef MatGSOInterface_c[Z_NR[long], FP_NR[ld_t]] *m_long_ld
+        IF HAVE_LONG_DOUBLE:
+            cdef MatGSOInterface_c[Z_NR[long], FP_NR[ld_t]] *m_long_ld
         cdef MatGSOInterface_c[Z_NR[long], FP_NR[dpe_t]] *m_long_dpe
-=======
-        cdef MatGSO_c[Z_NR[long], FP_NR[d_t]]  *m_long_double
-        IF HAVE_LONG_DOUBLE:
-            cdef MatGSO_c[Z_NR[long], FP_NR[ld_t]] *m_long_ld
-        cdef MatGSO_c[Z_NR[long], FP_NR[dpe_t]] *m_long_dpe
->>>>>>> b1004c28
         IF HAVE_QD:
             cdef MatGSOInterface_c[Z_NR[long], FP_NR[dd_t]] *m_long_dd
             cdef MatGSOInterface_c[Z_NR[long], FP_NR[qd_t]] *m_long_qd
